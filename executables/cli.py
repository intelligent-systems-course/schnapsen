import os.path
import random
from typing import Optional

import click
from schnapsen.bots import MLDataBot, train_ML_model, MLPlayingBot

<<<<<<< HEAD
from schnapsen.bots.example_bot import ExampleBot  # This is a place holder.
=======
from schnapsen.bots.example_bot import ExampleBot
>>>>>>> 40434ccd

from schnapsen.game import (Bot, Move, PlayerPerspective,
                            SchnapsenGamePlayEngine, Trump_Exchange)
from schnapsen.twenty_four_card_schnapsen import \
    TwentyFourSchnapsenGamePlayEngine

from schnapsen.bots.rdeep import RdeepBot


@click.group()
def main() -> None:
    """Various Schnapsen Game Examples"""


class RandBot(Bot):
    def __init__(self, seed: int) -> None:
        self.seed = seed
        self.rng = random.Random(self.seed)

    def get_move(self, player_perspective: PlayerPerspective, leader_move: Optional[Move]) -> Move:
        moves = player_perspective.valid_moves()
        move = self.rng.choice(list(moves))
        return move

    def __repr__(self) -> str:
        return f"RandBot(seed={self.seed})"


@main.command()
def random_game() -> None:
    engine = SchnapsenGamePlayEngine()
    bot1 = RandBot(12112121)
    bot2 = RandBot(464566)
    for i in range(1000):
        winner_id, game_points, score = engine.play_game(bot1, bot2, random.Random(i))
        print(f"Game ended. Winner is {winner_id} with {game_points} points, score {score}")


class NotificationExampleBot(Bot):

    def get_move(self, player_perspective: PlayerPerspective, leader_move: Optional[Move]) -> Move:
        moves = player_perspective.valid_moves()
        return moves[0]

    def notify_game_end(self, won: bool, state: PlayerPerspective) -> None:
        print(f'result {"win" if won else "lost"}')
        print(f'I still have {len(state.get_hand())} cards left')

    def notify_trump_exchange(self, move: Trump_Exchange) -> None:
        print(f"That trump exchanged! {move.jack}")


@main.command()
def notification_game() -> None:
    engine = TwentyFourSchnapsenGamePlayEngine()
    bot1 = NotificationExampleBot()
    bot2 = RandBot(464566)
    engine.play_game(bot1, bot2, random.Random(94))


class HistoryBot(Bot):
    def get_move(self, player_perspective: PlayerPerspective, leader_move: Optional[Move]) -> Move:
        history = player_perspective.get_game_history()
        print(f'the initial state of this game was {history[0][0]}')
        moves = player_perspective.valid_moves()
        return moves[0]


@main.group()
def ml() -> None:
    """Commands for the ML bot"""


@ml.command()
def create_replay_memory_dataset() -> None:
    # define replay memory database creation parameters
    num_of_games: int = 1000
    replay_memory_dir: str = 'ML_replay_memories'
    replay_memory_filename: str = 'test_replay_memory.txt'
    bot_1_behaviour = RandBot(5234243)
    bot_2_behaviour = RandBot(54354)
    random_seed: int = 1
    delete_existing_older_dataset = True

    # check if needed to delete any older versions of the dataset
    replay_memory_file_path = os.path.join(replay_memory_dir, replay_memory_filename)
    if delete_existing_older_dataset and os.path.exists(replay_memory_file_path):
        print(f"An existing dataset was found at location '{replay_memory_file_path}', which will be deleted as selected.")
        os.remove(replay_memory_file_path)

    # in any case make sure the directory exists
    if not os.path.exists(replay_memory_dir):
        os.mkdir(replay_memory_dir)

    # create new replay memory dataset, according to the behaviour of the provided bots and the provided random seed
    engine = SchnapsenGamePlayEngine()
    replay_memory_recording_bot_1 = MLDataBot(bot_1_behaviour, replay_memory_file_path=replay_memory_file_path)
    replay_memory_recording_bot_2 = MLDataBot(bot_2_behaviour, replay_memory_file_path=replay_memory_file_path)
    for i in range(num_of_games):
        engine.play_game(replay_memory_recording_bot_1, replay_memory_recording_bot_2, random.Random(random_seed))
    print(f"Replay memory dataset recorder for {num_of_games} games.\nDataset is stored at: {replay_memory_file_path}")


@ml.command()
def train_model() -> None:
    replay_memory_filename = 'test_replay_memory.txt'
    replay_memories_directory = 'ML_replay_memories'
    model_name = 'test_model'
    model_dir = "ML_models"
    overwrite = False

    train_ML_model(replay_memory_filename=replay_memory_filename, replay_memories_directory=replay_memories_directory,
                   model_name=model_name, model_dir=model_dir, overwrite=overwrite)


@ml.command()
def try_bot_game() -> None:
    engine = SchnapsenGamePlayEngine()
    bot1 = MLPlayingBot(model_name='test_model', model_dir="ML_models")
    bot2 = RandBot(464566)
    winner, points, score = engine.play_game(bot1, bot2, random.Random(1))
    print(f"Winner is: {winner}, with {points} points!")


@main.command()
def game_24() -> None:
    engine = TwentyFourSchnapsenGamePlayEngine()
    bot1 = RandBot(12112121)
    bot2 = RandBot(464566)
    for i in range(1000):
        winner_id, game_points, score = engine.play_game(bot1, bot2, random.Random(i))
        print(f"Game ended. Winner is {winner_id} with {game_points} points, score {score}")


@main.command()
def rdeep_game() -> None:
    bot1: Bot
    bot2: Bot
    engine = SchnapsenGamePlayEngine()
    rdeep = bot1 = RdeepBot(num_samples=16, depth=4, rand=random.Random(4564654644))
    bot2 = RandBot(464566)
    wins = 0
    amount = 101
    for i in range(amount):
        if i % 2 == 0:
            bot1, bot2 = bot2, bot1
        winner_id, _, _ = engine.play_game(bot1, bot2, random.Random(5))
        if winner_id == rdeep:
            wins += 1
        if i > 0 and i % 10 == 0:
            print(f"won {wins} out of {i}")


@main.command()
def try_example_bot_game() -> None:
    engine = SchnapsenGamePlayEngine()
    bot1 = ExampleBot()
    bot2 = RandBot(464566)
    winner, points, score = engine.play_game(bot1, bot2, random.Random(1))
    print(f"Winner is: {winner}, with {points} points!")


if __name__ == "__main__":
    main()<|MERGE_RESOLUTION|>--- conflicted
+++ resolved
@@ -5,11 +5,7 @@
 import click
 from schnapsen.bots import MLDataBot, train_ML_model, MLPlayingBot
 
-<<<<<<< HEAD
-from schnapsen.bots.example_bot import ExampleBot  # This is a place holder.
-=======
 from schnapsen.bots.example_bot import ExampleBot
->>>>>>> 40434ccd
 
 from schnapsen.game import (Bot, Move, PlayerPerspective,
                             SchnapsenGamePlayEngine, Trump_Exchange)
